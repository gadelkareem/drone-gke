<<<<<<< HEAD
# kubectl 1.6.6
#FROM google/cloud-sdk:161.0.0-alpine

# kubectl 1.7.0
FROM google/cloud-sdk:181.0.0-alpine
=======
# kubectl 1.8.4
FROM google/cloud-sdk:183.0.0-alpine
>>>>>>> 40340451

# Install kubectl
RUN gcloud components install kubectl

ENV CLOUDSDK_CONTAINER_USE_APPLICATION_DEFAULT_CREDENTIALS=true

# Add the Drone plugin
ADD drone-gke /bin/

ENTRYPOINT ["/bin/drone-gke"]<|MERGE_RESOLUTION|>--- conflicted
+++ resolved
@@ -1,13 +1,5 @@
-<<<<<<< HEAD
-# kubectl 1.6.6
-#FROM google/cloud-sdk:161.0.0-alpine
-
-# kubectl 1.7.0
-FROM google/cloud-sdk:181.0.0-alpine
-=======
 # kubectl 1.8.4
 FROM google/cloud-sdk:183.0.0-alpine
->>>>>>> 40340451
 
 # Install kubectl
 RUN gcloud components install kubectl
